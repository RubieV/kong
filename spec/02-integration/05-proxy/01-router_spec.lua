local helpers = require "spec.helpers"
local cjson = require "cjson"

local function insert_apis(arr)
  if type(arr) ~= "table" then
    return error("expected arg #1 to be a table", 2)
  end

  helpers.dao:truncate_tables()

  for i = 1, #arr do
    assert(helpers.dao.apis:insert(arr[i]))
  end
end

describe("Router", function()
  local client

  before_each(function()
    client = helpers.proxy_client()
  end)

  after_each(function()
    if client then
      client:close()
    end
  end)

  describe("no APIs match", function()

    setup(function()
      helpers.dao:truncate_tables()
      assert(helpers.start_kong())
    end)

    teardown(function()
      helpers.stop_kong()
    end)

    it("responds 404 if no API matches", function()
      local res = assert(client:send {
        method = "GET",
        headers = {
          host = "inexistent.com"
        }
      })

      local body = assert.response(res).has_status(404)
      local json = cjson.decode(body)
      assert.matches("^kong/", res.headers.server)
      assert.equal("no API found with those values", json.message)
    end)
  end)

  describe("use-cases", function()

    setup(function()
      insert_apis {
        {
          name = "api-1",
          upstream_url = "http://httpbin.org",
          methods = { "GET" },
        },
        {
          name = "api-2",
          upstream_url = "http://httpbin.org",
          methods = { "POST", "PUT" },
          uris = { "/post", "/put" },
          strip_uri = false,
        },
        {
          name = "api-3",
          upstream_url = "http://httpbin.org/status",
          uris = { "/httpbin" },
          strip_uri = true,
        },
        {
          name = "api-4",
          upstream_url = "http://httpbin.org/basic-auth",
          uris = { "/user" },
          strip_uri = false,
        }
      }

      assert(helpers.start_kong())
    end)

    teardown(function()
      helpers.stop_kong()
    end)

    it("restricts an API to its methods if specified", function()
      -- < HTTP/1.1 POST /post
      -- > 200 OK
      local res = assert(client:send {
        method = "POST",
        path = "/post",
        headers = { ["kong-debug"] = 1 },
      })

      assert.response(res).has_status(200)
      assert.equal("api-2", res.headers["kong-api-name"])

      -- < HTTP/1.1 DELETE /post
      -- > 404 NOT FOUND
      res = assert(client:send {
        method = "DELETE",
        path = "/post",
        headers = { ["kong-debug"] = 1 },
      })

      assert.response(res).has_status(404)
      assert.is_nil(res.headers["kong-api-name"])
    end)

    it("routes by method-only if no other match is found", function()
      local res = assert(client:send {
        method = "GET",
        path = "/get",
        headers = { ["kong-debug"] = 1 },
      })

      assert.response(res).has_status(200)
      assert.equal("api-1", res.headers["kong-api-name"])
    end)

    describe("API with a path component in its upstream_url", function()
      it("with strip_uri = true", function()
        local res = assert(client:send {
          method = "GET",
          path = "/httpbin/201",
          headers = { ["kong-debug"] = 1 },
        })

        assert.res_status(201, res)
        assert.equal("api-3", res.headers["kong-api-name"])
      end)
    end)

    it("with strip_uri = false", function()
        local res = assert(client:send {
          method = "GET",
          path = "/user/passwd",
          headers = { ["kong-debug"] = 1 },
        })

        assert.res_status(401, res)
        assert.equal("api-4", res.headers["kong-api-name"])
    end)
  end)

  describe("invalidation", function()
    local admin_client

    setup(function()
      helpers.dao:truncate_tables()
      assert(helpers.start_kong())

      admin_client = helpers.admin_client()
    end)

    teardown(function()
      if admin_client then
        admin_client:close()
      end

      helpers.stop_kong()
    end)

    it("updates itself when updating APIs from the Admin API", function()
      local res = assert(client:send {
        method = "GET",
        headers = {
          host = "api.com"
        }
      })
      local body = assert.response(res).has_status(404)
      local json = cjson.decode(body)
      assert.matches("^kong/", res.headers.server)
      assert.equal("no API found with those values", json.message)

      local admin_res = assert(admin_client:send {
        method = "POST",
        path = "/apis",
        body = {
          name = "my-api",
          upstream_url = "http://httpbin.org",
          hosts = "api.com",
        },
        headers = { ["Content-Type"] = "application/json" },
      })
      assert.response(admin_res).has_status(201)

      ngx.sleep(1)

      res = assert(client:send {
        method = "GET",
        headers = {
          host = "api.com"
        }
      })
      assert.response(res).has_status(200)

      admin_res = assert(admin_client:send {
        method = "PATCH",
        path = "/apis/my-api",
        body = {
          hosts = "api.com,foo.com",
          uris = "/foo",
          strip_uri = true,
        },
        headers = { ["Content-Type"] = "application/json" },
      })
      assert.response(admin_res).has_status(200)

      ngx.sleep(1)

      res = assert(client:send {
        method = "GET",
        headers = {
          host = "foo.com"
        }
      })
      assert.response(res).has_status(404)

      res = assert(client:send {
        method = "GET",
        path = "/foo",
        headers = {
          host = "foo.com"
        }
      })
      assert.response(res).has_status(200)
    end)
  end)

  describe("preserve_host", function()

    setup(function()
      insert_apis {
        {
          name = "api-1",
          preserve_host = true,
          upstream_url = "http://localhost:9999/headers-inspect",
          hosts = "preserved.com",
        },
        {
          name = "api-2",
          preserve_host = false,
          upstream_url = "http://localhost:9999/headers-inspect",
          hosts = "discarded.com",
        },
        {
          name = "api-3",
<<<<<<< HEAD
          preserve_host = true,
          upstream_url = "http://localhost:9999/headers-inspect",
          uris = { "/api-3" },
=======
          strip_uri = false,
          preserve_host = true,
          upstream_url = "http://localhost:9999",
          uris = "/headers-inspect",
>>>>>>> 59c93e43
        }
      }

      assert(helpers.start_kong {
        nginx_conf = "spec/fixtures/custom_nginx.template",
      })
    end)

    teardown(function()
      helpers.stop_kong()
    end)

    describe(" = false (default)", function()
      it("uses hostname from upstream_url", function()
        local res = assert(client:send {
          method = "GET",
          path = "/get",
          headers = { ["Host"] = "discarded.com" },
        })

        local body = assert.res_status(200, res)
        local json = cjson.decode(body)
        assert.matches("localhost", json.host, nil, true) -- not testing :port
      end)

      it("uses port value from upstream_url if not default", function()
        local res = assert(client:send {
          method = "GET",
          path = "/get",
          headers = { ["Host"] = "discarded.com" },
        })

        local body = assert.res_status(200, res)
        local json = cjson.decode(body)
        assert.matches(":9999", json.host, nil, true) -- not testing hostname
      end)
    end)

    describe(" = true", function()
      it("forwards request Host", function()
        local res = assert(client:send {
          method = "GET",
          path = "/",
          headers = { ["Host"] = "preserved.com" },
        })

        local body = assert.res_status(200, res)
        local json = cjson.decode(body)
        assert.equal("preserved.com", json.host)
      end)

      it("forwards request Host:Port even if port is default", function()
        local res = assert(client:send {
          method = "GET",
          path = "/get",
          headers = { ["Host"] = "preserved.com:80" },
        })

        local body = assert.res_status(200, res)
        local json = cjson.decode(body)
        assert.equal("preserved.com:80", json.host)
      end)

      it("forwards request Host:Port if port isn't default", function()
        local res = assert(client:send {
          method = "GET",
          path = "/get",
          headers = { ["Host"] = "preserved.com:123" },
        })

        local body = assert.res_status(200, res)
        local json = cjson.decode(body)
        assert.equal("preserved.com:123", json.host)
      end)

<<<<<<< HEAD
      it("forwards request Host if matching without 'hosts' rules", function()
        local res = assert(client:send {
          method = "GET",
          path = "/api-3",
          headers = { ["Host"] = "keep-me.com" },
=======
      it("forwards request Host even if not matched by [hosts]", function()
        local res = assert(client:send {
          method = "GET",
          path = "/headers-inspect",
          headers = { ["Host"] = "preserved.com" },
>>>>>>> 59c93e43
        })

        local body = assert.res_status(200, res)
        local json = cjson.decode(body)
<<<<<<< HEAD
        assert.equal("keep-me.com", json.host)
=======
        assert.equal("preserved.com", json.host)
>>>>>>> 59c93e43
      end)
    end)
  end)

  describe("edge-cases", function()

    setup(function()
      insert_apis {
        {
          name = "root-uri",
          upstream_url = "http://httpbin.org",
          uris = "/",
        },
        {
          name = "fixture-api",
          upstream_url = "http://httpbin.org",
          uris = "/foobar",
        },
      }

      assert(helpers.start_kong())
    end)

    teardown(function()
      helpers.stop_kong()
    end)

    it("root / [uri] for a catch-all rule", function()
      local res = assert(client:send {
        method = "GET",
        path = "/get",
        headers = { ["kong-debug"] = 1 }
      })

      assert.response(res).has_status(200)
      assert.equal("root-uri", res.headers["kong-api-name"])

      res = assert(client:send {
        method = "GET",
        path = "/foobar/get",
        headers = { ["kong-debug"] = 1 }
      })

      assert.response(res).has_status(200)
      assert.equal("fixture-api", res.headers["kong-api-name"])
    end)
  end)

  describe("trailing slash", function()
    local checks = {
      -- upstream url    uris            request path    expected path           strip uri
      {  "/",            "/",            "/",            "/",                    nil       },
      {  "/",            "/",            "/foo/bar",     "/foo/bar",             nil       },
      {  "/",            "/",            "/foo/bar/",    "/foo/bar/",            nil       },
      {  "/",            "/foo/bar",     "/foo/bar",     "/",                    nil       },
      {  "/",            "/foo/bar/",    "/foo/bar/",    "/",                    nil       },
      {  "/foo/bar",     "/",            "/",            "/foo/bar",             nil       },
      {  "/foo/bar",     "/",            "/foo/bar",     "/foo/bar/foo/bar",     nil       },
      {  "/foo/bar",     "/",            "/foo/bar/",    "/foo/bar/foo/bar/",    nil       },
      {  "/foo/bar",     "/foo/bar",     "/foo/bar",     "/foo/bar",             nil       },
      {  "/foo/bar",     "/foo/bar/",    "/foo/bar/",    "/foo/bar/",            nil       },
      {  "/foo/bar/",    "/",            "/",            "/foo/bar/",            nil       },
      {  "/foo/bar/",    "/",            "/foo/bar",     "/foo/bar/foo/bar",     nil       },
      {  "/foo/bar/",    "/",            "/foo/bar/",    "/foo/bar/foo/bar/",    nil       },
      {  "/foo/bar/",    "/foo/bar",     "/foo/bar",     "/foo/bar",             nil       },
      {  "/foo/bar/",    "/foo/bar/",    "/foo/bar/",    "/foo/bar/",            nil       },
      {  "/",            "/",            "/",            "/",                    true      },
      {  "/",            "/",            "/foo/bar",     "/foo/bar",             true      },
      {  "/",            "/",            "/foo/bar/",    "/foo/bar/",            true      },
      {  "/",            "/foo/bar",     "/foo/bar",     "/",                    true      },
      {  "/",            "/foo/bar/",    "/foo/bar/",    "/",                    true      },
      {  "/foo/bar",     "/",            "/",            "/foo/bar",             true      },
      {  "/foo/bar",     "/",            "/foo/bar",     "/foo/bar/foo/bar",     true      },
      {  "/foo/bar",     "/",            "/foo/bar/",    "/foo/bar/foo/bar/",    true      },
      {  "/foo/bar",     "/foo/bar",     "/foo/bar",     "/foo/bar",             true      },
      {  "/foo/bar",     "/foo/bar/",    "/foo/bar/",    "/foo/bar/",            true      },
      {  "/foo/bar/",    "/",            "/",            "/foo/bar/",            true      },
      {  "/foo/bar/",    "/",            "/foo/bar",     "/foo/bar/foo/bar",     true      },
      {  "/foo/bar/",    "/",            "/foo/bar/",    "/foo/bar/foo/bar/",    true      },
      {  "/foo/bar/",    "/foo/bar",     "/foo/bar",     "/foo/bar",             true      },
      {  "/foo/bar/",    "/foo/bar/",    "/foo/bar/",    "/foo/bar/",            true      },
      {  "/",            "/",            "/",            "/",                    false     },
      {  "/",            "/",            "/foo/bar",     "/foo/bar",             false     },
      {  "/",            "/",            "/foo/bar/",    "/foo/bar/",            false     },
      {  "/",            "/foo/bar",     "/foo/bar",     "/foo/bar",             false     },
      {  "/",            "/foo/bar/",    "/foo/bar/",    "/foo/bar/",            false     },
      {  "/foo/bar",     "/",            "/",            "/foo/bar",             false     },
      {  "/foo/bar",     "/",            "/foo/bar",     "/foo/bar/foo/bar",     false     },
      {  "/foo/bar",     "/",            "/foo/bar/",    "/foo/bar/foo/bar/",    false     },
      {  "/foo/bar",     "/foo/bar",     "/foo/bar",     "/foo/bar/foo/bar",     false     },
      {  "/foo/bar",     "/foo/bar/",    "/foo/bar/",    "/foo/bar/foo/bar/",    false     },
      {  "/foo/bar/",    "/",            "/",            "/foo/bar/",            false     },
      {  "/foo/bar/",    "/",            "/foo/bar",     "/foo/bar/foo/bar",     false     },
      {  "/foo/bar/",    "/",            "/foo/bar/",    "/foo/bar/foo/bar/",    false     },
      {  "/foo/bar/",    "/foo/bar",     "/foo/bar",     "/foo/bar/foo/bar",     false     },
      {  "/foo/bar/",    "/foo/bar/",    "/foo/bar/",    "/foo/bar/foo/bar/",    false     },
    }

    setup(function()
      helpers.dao:truncate_tables()

      for i, args in ipairs(checks) do
        assert(helpers.dao.apis:insert {
            name         = "localbin-" .. i,
            strip_uri    = args[5],
            upstream_url = "http://localhost:9999" .. args[1],
            uris         = {
              args[2],
            },
            hosts        = {
              "localbin-" .. i .. ".com",
            },
        })
      end

      assert(helpers.start_kong {
        nginx_conf = "spec/fixtures/custom_nginx.template",
      })
    end)

    teardown(function()
      helpers.stop_kong()
    end)

    local function check(i, request_uri, expected_uri)
      return function()
        local res = assert(client:send {
          method  = "GET",
          path    = request_uri,
          headers = {
            ["Host"] = "localbin-" .. i .. ".com",
          }
        })

        local json = assert.res_status(200, res)
        local data = cjson.decode(json)

        assert.equal(expected_uri, data.vars.request_uri)
      end
    end

    for i, args in ipairs(checks) do

      local config = "(strip_uri = n/a)"

      if args[5] == true then
        config = "(strip_uri = on) "

      elseif args[5] == false then
        config = "(strip_uri = off)"
      end

      it(config .. " is not appended to upstream url " .. args[1] ..
                   " (with uri "                       .. args[2] .. ")" ..
                   " when requesting "                 .. args[3],
        check(i, args[3], args[4]))
    end
  end)
end)<|MERGE_RESOLUTION|>--- conflicted
+++ resolved
@@ -252,16 +252,10 @@
         },
         {
           name = "api-3",
-<<<<<<< HEAD
-          preserve_host = true,
-          upstream_url = "http://localhost:9999/headers-inspect",
-          uris = { "/api-3" },
-=======
           strip_uri = false,
           preserve_host = true,
           upstream_url = "http://localhost:9999",
           uris = "/headers-inspect",
->>>>>>> 59c93e43
         }
       }
 
@@ -337,28 +331,16 @@
         assert.equal("preserved.com:123", json.host)
       end)
 
-<<<<<<< HEAD
-      it("forwards request Host if matching without 'hosts' rules", function()
-        local res = assert(client:send {
-          method = "GET",
-          path = "/api-3",
-          headers = { ["Host"] = "keep-me.com" },
-=======
       it("forwards request Host even if not matched by [hosts]", function()
         local res = assert(client:send {
           method = "GET",
           path = "/headers-inspect",
           headers = { ["Host"] = "preserved.com" },
->>>>>>> 59c93e43
         })
 
         local body = assert.res_status(200, res)
         local json = cjson.decode(body)
-<<<<<<< HEAD
-        assert.equal("keep-me.com", json.host)
-=======
         assert.equal("preserved.com", json.host)
->>>>>>> 59c93e43
       end)
     end)
   end)
