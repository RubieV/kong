<<<<<<< HEAD
require "kong.core.globalpatches"

math.randomseed()
=======
require("kong.core.globalpatches")({cli = true})
>>>>>>> 06de2da2

local pl_app = require "pl.lapp"
local log = require "kong.cmd.utils.log"

local prng_seed = math.randomseed()

local options = [[
 --v         verbose
 --vv        debug
]]

local cmds_arr = {}
local cmds = {
  start = true,
  stop = true,
  quit = true,
  restart = true,
  reload = true,
  health = true,
  check = true,
  compile = true,
  migrations = true,
  cluster = true,
  version = true,
  roar = true
}

for k in pairs(cmds) do
  cmds_arr[#cmds_arr+1] = k
end

table.sort(cmds_arr)

local help = string.format([[
Usage: kong COMMAND [OPTIONS]

The available commands are:
 %s

Options:
%s
]], table.concat(cmds_arr, "\n "), options)

return function(args)
  local cmd_name = table.remove(args, 1)
  if not cmd_name then
    pl_app(help)
    pl_app.quit()
  elseif not cmds[cmd_name] then
    pl_app(help)
    pl_app.quit("No such command: "..cmd_name)
  end

  local cmd = require("kong.cmd."..cmd_name)
  local cmd_lapp = cmd.lapp
  local cmd_exec = cmd.execute

  if cmd_lapp then
    cmd_lapp = cmd_lapp..options -- append universal options
    args = pl_app(cmd_lapp)
  end

  -- check sub-commands
  if cmd.sub_commands then
    local sub_cmd = table.remove(args, 1)
    if not sub_cmd then
      pl_app.quit()
    elseif not cmd.sub_commands[sub_cmd] then
      pl_app.quit("No such command for "..cmd_name..": "..sub_cmd)
    else
      args.command = sub_cmd
    end
  end

  -- verbose mode
  if args.v then
    log.set_lvl(log.levels.verbose)
  elseif args.vv then
    log.set_lvl(log.levels.debug)
  end

  log.verbose("Kong: %s", _KONG._VERSION)
  log.debug("ngx_lua: %s", ngx.config.ngx_lua_version)
  log.debug("nginx: %s", ngx.config.nginx_version)
  log.debug("Lua: %s", jit and jit.version or _VERSION)
  log.debug("PRNG seed: %d", prng_seed)

  xpcall(function() cmd_exec(args) end, function(err)
    if not (args.v or args.vv) then
      err = err:match "^.-:.-:.(.*)$"
      io.stderr:write("Error: "..err.."\n")
      io.stderr:write("\n  Run with --v (verbose) or --vv (debug) for more details\n")
    else
      local trace = debug.traceback(err, 2)
      io.stderr:write("Error: \n")
      io.stderr:write(trace.."\n")
    end

    pl_app.quit(nil, true)
  end)
end<|MERGE_RESOLUTION|>--- conflicted
+++ resolved
@@ -1,15 +1,9 @@
-<<<<<<< HEAD
-require "kong.core.globalpatches"
+require("kong.core.globalpatches")({cli = true})
 
-math.randomseed()
-=======
-require("kong.core.globalpatches")({cli = true})
->>>>>>> 06de2da2
+local prng_seed = math.randomseed()
 
 local pl_app = require "pl.lapp"
 local log = require "kong.cmd.utils.log"
-
-local prng_seed = math.randomseed()
 
 local options = [[
  --v         verbose
