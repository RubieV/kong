# KONG: The API Management Layer

[![Build Status][travis-badge]][travis-url] [![Build Status][license-badge]][license-url]

- Website: [getkong.org](http://getkong.org/)
- Docs: [getkong.org/docs](http://getkong.org/docs)
- Mailing List: [Google Groups](https://groups.google.com/forum/#!forum/konglayer)
- Gitter Chat: [mashape/kong](https://gitter.im/Mashape/kong)

Kong was built for securing, managing and extending APIs & Microservices. If you're building for web, mobile or IoT you will likely end up needing to implement common functionality on top of your actual software. Kong can help by acting as a gateway for any HTTP resource while providing logging, authentication and other functionality through plugins.

Powered by NGINX and Cassandra with a focus on high performance and reliability, Kong runs in production at [Mashape](https://www.mashape.com) where it has handled billions of API requests for over ten thousand APIs.

[![](http://i.imgur.com/fxkvt5k.png)](http://getkong.org/)

## Core Features

- **CLI**: Control your Kong cluster from the command line just like Neo in the matrix.
- **REST API**: Kong can be operated with its RESTful API for maximum flexibility.
- **Scalability**: Distributed by nature, Kong scales horizontally simply by adding nodes.
- **Performance**: Kong handles load with ease by scaling and using nginx at the core.
- **Plugins**: Extendable architecture for adding functionality to Kong and APIs.
  - **Logging**: Log requests and responses to your system over TCP, UDP or to disk.
  - **Monitoring**: Live monitoring provides key load and performance server metrics
  - **Authentication**: Manage consumer credentials query string and header tokens.
  - **Rate-limiting**: Block and throttle requests based on IP or authentication.
  - **Transformations**: Add, remove or manipulate HTTP params and headers on-the-fly.
  - **CORS**: Enable cross origin requests to your APIs that would otherwise be blocked.
  - **Anything**: Need custom functionality? Extend Kong with your own Lua plugins!

## Documentation

Full versioned documentation is available at [GetKong.org](http://getkong.org):

- [Installation](http://www.getkong.org/download)
- [Quick Start](http://getkong.org/docs/latest/getting-started/quickstart/)
- [CLI Reference](http://getkong.org/docs/latest/cli/)
- [API Reference](http://getkong.org/docs/latest/admin-api)
- [Configuration](http://getkong.org/docs/latest/configuration/)

## Benchmarks

We set Kong up on AWS and load tested it to get some performance metrics. The Kong setup consisted of two `m3.medium` EC2 instances; one for Kong, another running Cassandra. Both servers had their limits increased:

Added `fs.file-max=80000` to `/etc/sysctl.conf`

Added the following lines to: `/etc/security/limits.conf`
```
*          soft     nproc          80000
*          hard     nproc          80000
*          soft     nofile         80000
*          hard     nofile         80000
```

<<<<<<< HEAD
For these benchmarks a third server running an optimized "hello world" web server written in C was used as the target, while not exactly "real world usage" by not having the target be a bottleneck we get a more accurate assessment of Kong itself. 
=======
We then load tested the Kong server ramping up from 100 to 1000 concurrent connections. The benchmark generating 65,084 requests over 120 seconds with an average of 542 req/second or about 46,860,480 req/day.
>>>>>>> 28b36f56

After adding the `target_url` into the Kong instance we load tested while ramping up from 1 to 2000 concurrent connections over 120 seconds. All together 117,185 requests with an average of 976.54req/second or about 84,373,200 req/day went through Kong and back with only a single timeout.

<<<<<<< HEAD
![](http://i.imgur.com/aDGRe4G.png)
=======
```
Success: 100.00%
Error: 0.00%
Timeout: 0.00%

Fastest Response: 4 ms
Slowest Response: 31 ms
Average Response: 6 ms
```

![](http://i.imgur.com/ROxu4AP.png)
>>>>>>> 28b36f56

## Development

Please see the [CONTRIBUTING.md][kong-contrib] if you would like to have your changes merged into Kong.

1. Clone the repository and make it your working directory.
2. Run `[sudo] make install`

  This will build and install the `kong` luarock globally.

3. Run `make dev`

  This will install development dependencies and create your environment configuration files:

  - `kong_TESTS.yml`
  - `kong_DEVELOPMENT.yml`

4. Run the tests:

  ```bash
  make test-all
  ```

5. Run Kong with the development configuration file:

   ```bash
   $ kong start -c kong_DEVELOPMENT.yml
   ```

#### Makefile Operations

When developing, use the `Makefile` for doing the following operations:

| Name          | Description                                                              |
| -------------:| -------------------------------------------------------------------------|
| `install`     | Install the Kong luarock globally                                        |
| `dev`         | Setup your development environment                                       |
| `run`         | Run the `DEVELOPMENT` environment (`kong_DEVELOPMENT.yml`)               |
| `seed`        | Seed the `DEVELOPMENT` environment (`kong_DEVELOPMENT.yml`)              |
| `drop`        | Drop the `DEVELOPMENT` environment (`kong_DEVELOPMENT.yml`)              |
| `lint`        | Lint Lua files in `kong/`                                                |
| `coverage`    | Run unit tests + coverage report (only unit-tested modules)              |
| `test`        | Run the unit tests                                                       |
| `test-all`    | Run all unit + integration tests at once                                 |

## License

Kong is provided under the [MIT License][license-url].

[kong-contrib]: https://github.com/Mashape/kong/blob/master/CONTRIBUTING.md
[kong-changelog]: https://github.com/Mashape/kong/blob/master/CHANGELOG.md

[travis-url]: https://travis-ci.org/Mashape/kong
[travis-badge]: https://img.shields.io/travis/Mashape/kong.svg?style=flat

[license-url]: https://github.com/Mashape/kong/blob/master/LICENSE
[license-badge]: https://img.shields.io/github/license/mashape/kong.svg<|MERGE_RESOLUTION|>--- conflicted
+++ resolved
@@ -8,10 +8,6 @@
 - Gitter Chat: [mashape/kong](https://gitter.im/Mashape/kong)
 
 Kong was built for securing, managing and extending APIs & Microservices. If you're building for web, mobile or IoT you will likely end up needing to implement common functionality on top of your actual software. Kong can help by acting as a gateway for any HTTP resource while providing logging, authentication and other functionality through plugins.
-
-Powered by NGINX and Cassandra with a focus on high performance and reliability, Kong runs in production at [Mashape](https://www.mashape.com) where it has handled billions of API requests for over ten thousand APIs.
-
-[![](http://i.imgur.com/fxkvt5k.png)](http://getkong.org/)
 
 ## Core Features
 
@@ -28,6 +24,11 @@
   - **CORS**: Enable cross origin requests to your APIs that would otherwise be blocked.
   - **Anything**: Need custom functionality? Extend Kong with your own Lua plugins!
 
+
+Powered by NGINX and Cassandra with a focus on high performance and reliability, Kong runs in production at [Mashape](https://www.mashape.com) where it has handled billions of API requests for over ten thousand APIs.
+
+[![](http://i.imgur.com/fxkvt5k.png)](http://getkong.org/)
+
 ## Documentation
 
 Full versioned documentation is available at [GetKong.org](http://getkong.org):
@@ -40,7 +41,9 @@
 
 ## Benchmarks
 
-We set Kong up on AWS and load tested it to get some performance metrics. The Kong setup consisted of two `m3.medium` EC2 instances; one for Kong, another running Cassandra. Both servers had their limits increased:
+We set Kong up on AWS and load tested it to get some performance metrics. The Kong setup consisted of two `m3.medium` EC2 instances; one for Kong, the other running Cassandra. 
+
+Both servers had their limits increased:
 
 Added `fs.file-max=80000` to `/etc/sysctl.conf`
 
@@ -52,29 +55,11 @@
 *          hard     nofile         80000
 ```
 
-<<<<<<< HEAD
-For these benchmarks a third server running an optimized "hello world" web server written in C was used as the target, while not exactly "real world usage" by not having the target be a bottleneck we get a more accurate assessment of Kong itself. 
-=======
-We then load tested the Kong server ramping up from 100 to 1000 concurrent connections. The benchmark generating 65,084 requests over 120 seconds with an average of 542 req/second or about 46,860,480 req/day.
->>>>>>> 28b36f56
+For these benchmarks a third server running an optimized "hello world" web server written in C was used as the target, while not exactly "real world usage" not having the target as a bottleneck we hope to get a more accurate assessment of Kong itself. 
 
 After adding the `target_url` into the Kong instance we load tested while ramping up from 1 to 2000 concurrent connections over 120 seconds. All together 117,185 requests with an average of 976.54req/second or about 84,373,200 req/day went through Kong and back with only a single timeout.
 
-<<<<<<< HEAD
 ![](http://i.imgur.com/aDGRe4G.png)
-=======
-```
-Success: 100.00%
-Error: 0.00%
-Timeout: 0.00%
-
-Fastest Response: 4 ms
-Slowest Response: 31 ms
-Average Response: 6 ms
-```
-
-![](http://i.imgur.com/ROxu4AP.png)
->>>>>>> 28b36f56
 
 ## Development
 
