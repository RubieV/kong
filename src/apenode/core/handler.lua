--- conflicted
+++ resolved
@@ -2,7 +2,6 @@
 
 local access = require "apenode.core.access"
 local header_filter = require "apenode.core.header_filter"
-<<<<<<< HEAD
 local BasePlugin = require "apenode.base_plugin"
 
 local Handler = {}
@@ -28,21 +27,6 @@
 
 function Handler:header_filter()
   BasePlugin.access(self)
-=======
-
-function skip_authentication(headers)
-  -- Skip upload request that expect a 100 Continue response
-  return headers["expect"] and _M.starts_with(headers["expect"], "100")
-end
-
-local _M = {}
-
-function _M.access()
-  access.execute()
-end
-
-function _M.header_filter()
->>>>>>> 73835be7
   header_filter.execute()
 end
 
